version: '3.8'

services:
  app:
    build:
      context: .
      dockerfile: Dockerfile
    container_name: chat-with-docs-app
    env_file:
      - .env
    ports:
      - "8000:8000"
    volumes:
      # Mount data directory for persistence
      # - ./data:/app/data
      # Mount uploads directory
      # - ./uploads:/app/uploads
      # Mount logs directory
      # - ./logs:/app/logs
      - ../../persistent/chat_docs/data:/app/data
      - ../../persistent/chat_docs/uploads:/app/uploads
      - ../../persistent/chat_docs/logs:/app/logs
    environment:
<<<<<<< HEAD
      # If .env is present, it will override these.
      # Default values are provided if the variables are not set in the .env file or environment.
      - LLM_PROVIDER=${LLM_PROVIDER:-ollama}
      - EMBEDDING_PROVIDER=${EMBEDDING_PROVIDER:-ollama}
      - ENABLE_CONTEXTUAL_RETRIEVAL=${ENABLE_CONTEXTUAL_RETRIEVAL:-true}
      - OLLAMA_CONTEXTUAL_LLM_BASE_URL=${OLLAMA_CONTEXTUAL_LLM_BASE_URL:-http://localhost:11434}
      - OLLAMA_CONTEXTUAL_LLM_MODEL=${OLLAMA_CONTEXTUAL_LLM_MODEL:-llama3.2}
      - OLLAMA_LLM_BASE_URL=${OLLAMA_LLM_BASE_URL:-http://localhost:11434}
      - OLLAMA_LLM_MODEL=${OLLAMA_LLM_MODEL:-qwen3}
      - OLLAMA_EMBEDDING_BASE_URL=${OLLAMA_EMBEDDING_BASE_URL:-http://localhost:11434}
      - OLLAMA_EMBEDDING_MODEL=${OLLAMA_EMBEDDING_MODEL:-mxbai-embed-large}
      - DOCUMENT_PROCESSOR_API_URL=${DOCUMENT_PROCESSOR_API_URL:-http://localhost:8080/documents/}
      - DOCUMENT_PROCESSOR_API_KEY=${DOCUMENT_PROCESSOR_API_KEY:-default_api_key}
      - DOCUMENT_PROCESSOR_TIMEOUT=${DOCUMENT_PROCESSOR_TIMEOUT:-600}
      - DOCUMENT_PROCESSOR_MAX_RETRIES=${DOCUMENT_PROCESSOR_MAX_RETRIES:-3}
=======
      - LLM_PROVIDER=${LLM_PROVIDER}
      - EMBEDDING_PROVIDER=${EMBEDDING_PROVIDER}
      - ENABLE_CONTEXTUAL_RETRIEVAL=${ENABLE_CONTEXTUAL_RETRIEVAL}
      - OLLAMA_CONTEXTUAL_LLM_BASE_URL=${OLLAMA_CONTEXTUAL_LLM_BASE_URL}
      - OLLAMA_CONTEXTUAL_LLM_MODEL=${OLLAMA_CONTEXTUAL_LLM_MODEL}
      - OLLAMA_LLM_BASE_URL=${OLLAMA_LLM_BASE_URL}
      - OLLAMA_LLM_MODEL=${OLLAMA_LLM_MODEL}
      - OLLAMA_EMBEDDING_BASE_URL=${OLLAMA_EMBEDDING_BASE_URL}
      - OLLAMA_EMBEDDING_MODEL=${OLLAMA_EMBEDDING_MODEL}
      - DOCUMENT_PROCESSOR_API_URL=${DOCUMENT_PROCESSOR_API_URL}
      - DOCUMENT_PROCESSOR_TIMEOUT=${DOCUMENT_PROCESSOR_TIMEOUT}
      - DOCUMENT_PROCESSOR_MAX_RETRIES=${DOCUMENT_PROCESSOR_MAX_RETRIES}
>>>>>>> df6d9975
    restart: unless-stopped
  <|MERGE_RESOLUTION|>--- conflicted
+++ resolved
@@ -21,7 +21,6 @@
       - ../../persistent/chat_docs/uploads:/app/uploads
       - ../../persistent/chat_docs/logs:/app/logs
     environment:
-<<<<<<< HEAD
       # If .env is present, it will override these.
       # Default values are provided if the variables are not set in the .env file or environment.
       - LLM_PROVIDER=${LLM_PROVIDER:-ollama}
@@ -37,19 +36,5 @@
       - DOCUMENT_PROCESSOR_API_KEY=${DOCUMENT_PROCESSOR_API_KEY:-default_api_key}
       - DOCUMENT_PROCESSOR_TIMEOUT=${DOCUMENT_PROCESSOR_TIMEOUT:-600}
       - DOCUMENT_PROCESSOR_MAX_RETRIES=${DOCUMENT_PROCESSOR_MAX_RETRIES:-3}
-=======
-      - LLM_PROVIDER=${LLM_PROVIDER}
-      - EMBEDDING_PROVIDER=${EMBEDDING_PROVIDER}
-      - ENABLE_CONTEXTUAL_RETRIEVAL=${ENABLE_CONTEXTUAL_RETRIEVAL}
-      - OLLAMA_CONTEXTUAL_LLM_BASE_URL=${OLLAMA_CONTEXTUAL_LLM_BASE_URL}
-      - OLLAMA_CONTEXTUAL_LLM_MODEL=${OLLAMA_CONTEXTUAL_LLM_MODEL}
-      - OLLAMA_LLM_BASE_URL=${OLLAMA_LLM_BASE_URL}
-      - OLLAMA_LLM_MODEL=${OLLAMA_LLM_MODEL}
-      - OLLAMA_EMBEDDING_BASE_URL=${OLLAMA_EMBEDDING_BASE_URL}
-      - OLLAMA_EMBEDDING_MODEL=${OLLAMA_EMBEDDING_MODEL}
-      - DOCUMENT_PROCESSOR_API_URL=${DOCUMENT_PROCESSOR_API_URL}
-      - DOCUMENT_PROCESSOR_TIMEOUT=${DOCUMENT_PROCESSOR_TIMEOUT}
-      - DOCUMENT_PROCESSOR_MAX_RETRIES=${DOCUMENT_PROCESSOR_MAX_RETRIES}
->>>>>>> df6d9975
     restart: unless-stopped
   